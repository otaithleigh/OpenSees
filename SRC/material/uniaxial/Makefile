include ../../../Makefile.def

OBJS       = UniaxialMaterial.o \
	ElasticMaterial.o \
	Elastic2Material.o \
	ElasticPowerFunc.o \
	UVCuniaxial.o \
	Bilin.o \
	Bilin02.o \
	IMKBilin.o \
	IMKPeakOriented.o \
	IMKPinching.o \
	SLModel.o \
	Steel2.o \
	OriginCentered.o \
	ConcretewBeta.o \
	ConcreteD.o \
	ConcreteSakaiKawashima.o \
	ConcreteCM.o \
	SteelMPF.o \
	c14-SK-M.o \
	ElasticMultiLinear.o \
        ElasticPPMaterial.o \
        ElasticBilin.o \
	ParallelMaterial.o \
	ResilienceLow.o \
	AxialSp.o \
	BWBN.o \
	AxialSpHD.o \
	AxialSp.o \
	Neoprene.o \
	Maxwell.o \
	ViscousDamper.o \
	BilinearOilDamper.o \
	Cast.o \
        HardeningMaterial.o \
        HardeningMaterial2.o \
	ASD_SMA_3K.o \
	Concrete01.o \
	Concrete02Thermal.o \
	Steel02Thermal.o \
	Steel01Thermal.o \
	Concrete04.o \
	Concrete06.o \
	Concrete07.o \
	ResilienceMaterialHR.o \
	RambergOsgoodSteel.o \
	Steel01.o \
        HystereticMaterial.o \
	EPPGapMaterial.o \
        ViscousMaterial.o \
	SeriesMaterial.o \
	InitStrainMaterial.o \
	InitStressMaterial.o \
	SimpleFractureMaterial.o \
	MinMaxMaterial.o \
	TensionOnlyMaterial.o \
        PathIndependentMaterial.o \
	CableMaterial.o \
	ENTMaterial.o \
	FedeasMaterial.o \
	DrainMaterial.o \
	BoucWenOriginal.o \
    BoucWenMaterial.o \
	SecantConcrete.o \
	HardeningMaterial2.o \
	Pinching4Material.o \
	BarSlipMaterial.o \
	FatigueMaterial.o \
	SteelMP.o \
	SmoothPSConcrete.o \
	Steel02.o \
	Steel02Fatigue.o \
	GNGMaterial.o \
	Concrete02.o \
	Concrete02IS.o \
	Steel03.o \
	MultiLinear.o \
	HookGap.o \
	Bond_SP01.o \
	UniaxialJ2Plasticity.o \
	HyperbolicGapMaterial.o \
	ImpactMaterial.o \
	KinematicHardening.o \
	NewUniaxialMaterial.o \
	TclNewUnixialMaterial.o \
	ReinforcingSteel.o \
	PenaltyMaterial.o \
	MultiplierMaterial.o \
	ContinuumUniaxial.o \
	WrappedMaterial.o \
	SecantMaterial.o \
	Concrete01WithSITC.o \
	ConcretewBeta.o \
	FRPConfinedConcrete.o \
	FRPConfinedConcrete02.o \
	KikuchiAikenHDR.o \
	KikuchiAikenLRB.o \
	Concrete05.o \
	ECC01.o \
	PrestressedSteelMaterial.o \
	ElasticBDMaterial.o \
	ShearPanelMaterial.o \
	SelfCenteringMaterial.o \
	BackboneMaterial.o \
	WrapperUniaxialMaterial.o \
	SAWSMaterial.o \
	ConfinedConcrete01.o \
	ConfinedConcrete02.o \
	ModIMKPeakOriented.o \
	ModIMKPeakOriented02.o \
	ModIMKPinching.o \
	ModIMKPinching02.o \
	pyUCLA.o \
	Dodd_Restrepo.o DoddRestrepo.o \
	STEELDR.o DoddRestr.o \
	SteelBRB.o \
	CubicSpline.o \
	TriMatrix.o \
	CFSSSWP.o \
	CFSWSWP.o \
	Steel4.o \
	ConcreteECThermal.o \
	ElasticMaterialThermal.o \
	StainlessECThermal.o \
	SteelECThermal.o \
	DamperMaterial.o \
	MaterialState.o \
	OOHystereticMaterial.o \
	SPSW02.o \
	TDConcrete.o \
	TDConcreteEXP.o \
	TDConcreteMC10.o \
	TDConcreteMC10NL.o \
	PlateBearingConnectionThermal.o \
	DegradingPinchedBW.o \
	HystereticPoly.o \
	SMAMaterial.o \
	Masonry.o \
	Masonryt.o \
	Trilinwpd.o \
	Trilinwp.o \
	Trilinwp2.o \
<<<<<<< HEAD
=======
	SteelFractureDI.o \
>>>>>>> f4207e65
        TclModelBuilderUniaxialMaterialCommand.o

all:         $(OBJS)
	@$(CD) $(FE)/material/uniaxial/fedeas; $(MAKE);
	@$(CD) $(FE)/material/uniaxial/drain; $(MAKE);
	@$(CD) $(FE)/material/uniaxial/snap; $(MAKE);
	@$(CD) $(FE)/material/uniaxial/PY; $(MAKE);
	@$(CD) $(FE)/material/uniaxial/backbone; $(MAKE);
	@$(CD) $(FE)/material/uniaxial/stiffness; $(MAKE);
	@$(CD) $(FE)/material/uniaxial/strength; $(MAKE);
	@$(CD) $(FE)/material/uniaxial/unloading; $(MAKE);
	@$(CD) $(FE)/material/uniaxial/limitState; $(MAKE);

# Miscellaneous

tidy:   
	@$(RM) $(RMFLAGS) Makefile.bak *~ #*# core

clean: tidy
	@$(RM) $(RMFLAGS) $(OBJS) *.o

spotless: clean
	@$(CD) $(FE)/material/uniaxial/fedeas; $(MAKE) wipe;
	@$(CD) $(FE)/material/uniaxial/drain; $(MAKE) wipe;
	@$(CD) $(FE)/material/uniaxial/snap; $(MAKE) wipe;
	@$(CD) $(FE)/material/uniaxial/PY; $(MAKE) wipe;
	@$(CD) $(FE)/material/uniaxial/backbone; $(MAKE) wipe;
	@$(CD) $(FE)/material/uniaxial/stiffness; $(MAKE) wipe;
	@$(CD) $(FE)/material/uniaxial/strength; $(MAKE) wipe;
	@$(CD) $(FE)/material/uniaxial/unloading; $(MAKE) wipe;
	@$(CD) $(FE)/material/uniaxial/limitState; $(MAKE) wipe;

wipe: spotless

# DO NOT DELETE THIS LINE -- make depend depends on it.<|MERGE_RESOLUTION|>--- conflicted
+++ resolved
@@ -141,10 +141,7 @@
 	Trilinwpd.o \
 	Trilinwp.o \
 	Trilinwp2.o \
-<<<<<<< HEAD
-=======
 	SteelFractureDI.o \
->>>>>>> f4207e65
         TclModelBuilderUniaxialMaterialCommand.o
 
 all:         $(OBJS)
